--- conflicted
+++ resolved
@@ -598,12 +598,7 @@
             serde::de::Error::custom(format!("could not deserialize topic reply: {e}"))
         })?;
         Ok(match reply.topic {
-<<<<<<< HEAD
-            #[cfg(feature = "pubsub")]
-            Topics::AutoModQueue(topic) => TopicData::AutoModQueue {
-=======
             Topics::AutoModQueue(topic) => Self::AutoModQueue {
->>>>>>> c31743be
                 topic,
                 reply: parse_json(&reply.message, true).map_err(serde::de::Error::custom)?,
             },
@@ -612,21 +607,11 @@
                 topic,
                 reply: parse_json(&reply.message, true).map_err(serde::de::Error::custom)?,
             },
-<<<<<<< HEAD
-            #[cfg(feature = "pubsub")]
-            Topics::ChannelBitsEventsV2(topic) => TopicData::ChannelBitsEventsV2 {
-                topic,
-                reply: parse_json(&reply.message, true).map_err(serde::de::Error::custom)?,
-            },
-            #[cfg(feature = "pubsub")]
-            Topics::ChannelBitsBadgeUnlocks(topic) => TopicData::ChannelBitsBadgeUnlocks {
-=======
             Topics::ChannelBitsEventsV2(topic) => Self::ChannelBitsEventsV2 {
                 topic,
                 reply: parse_json(&reply.message, true).map_err(serde::de::Error::custom)?,
             },
             Topics::ChannelBitsBadgeUnlocks(topic) => Self::ChannelBitsBadgeUnlocks {
->>>>>>> c31743be
                 topic,
                 reply: parse_json(&reply.message, true).map_err(serde::de::Error::custom)?,
             },
@@ -640,20 +625,6 @@
                 topic,
                 reply: parse_json(&reply.message, true).map_err(serde::de::Error::custom)?,
             },
-<<<<<<< HEAD
-            #[cfg(feature = "pubsub")]
-            Topics::ChatModeratorActions(topic) => TopicData::ChatModeratorActions {
-                topic,
-                reply: parse_json(&reply.message, true).map_err(serde::de::Error::custom)?,
-            },
-            #[cfg(feature = "pubsub")]
-            Topics::ChannelPointsChannelV1(topic) => TopicData::ChannelPointsChannelV1 {
-                topic,
-                reply: parse_json(&reply.message, true).map_err(serde::de::Error::custom)?,
-            },
-            #[cfg(feature = "pubsub")]
-            Topics::ChannelSubscribeEventsV1(topic) => TopicData::ChannelSubscribeEventsV1 {
-=======
             Topics::ChatModeratorActions(topic) => Self::ChatModeratorActions {
                 topic,
                 reply: parse_json(&reply.message, true).map_err(serde::de::Error::custom)?,
@@ -663,7 +634,6 @@
                 reply: parse_json(&reply.message, true).map_err(serde::de::Error::custom)?,
             },
             Topics::ChannelSubscribeEventsV1(topic) => Self::ChannelSubscribeEventsV1 {
->>>>>>> c31743be
                 topic,
                 reply: parse_json(&reply.message, true).map_err(serde::de::Error::custom)?,
             },
@@ -672,13 +642,8 @@
                 topic,
                 reply: parse_json(&reply.message, true).map_err(serde::de::Error::custom)?,
             },
-<<<<<<< HEAD
-            #[cfg(any(feature = "unsupported", feature = "tpm"))]
-            Topics::VideoPlaybackById(topic) => TopicData::VideoPlaybackById {
-=======
             #[cfg(feature = "unsupported")]
             Topics::VideoPlaybackById(topic) => Self::VideoPlaybackById {
->>>>>>> c31743be
                 topic,
                 reply: parse_json(&reply.message, true).map_err(serde::de::Error::custom)?,
             },
@@ -697,22 +662,12 @@
                 topic,
                 reply: parse_json(&reply.message, true).map_err(serde::de::Error::custom)?,
             },
-<<<<<<< HEAD
-            #[cfg(any(feature = "unsupported", feature = "tpm"))]
-            Topics::Raid(topic) => TopicData::Raid {
-                topic,
-                reply: parse_json(&reply.message, true).map_err(serde::de::Error::custom)?,
-            },
-            #[cfg(feature = "pubsub")]
-            Topics::UserModerationNotifications(topic) => TopicData::UserModerationNotifications {
-=======
             #[cfg(feature = "unsupported")]
             Topics::Raid(topic) => Self::Raid {
                 topic,
                 reply: parse_json(&reply.message, true).map_err(serde::de::Error::custom)?,
             },
             Topics::UserModerationNotifications(topic) => Self::UserModerationNotifications {
->>>>>>> c31743be
                 topic,
                 reply: parse_json(&reply.message, true).map_err(serde::de::Error::custom)?,
             },
